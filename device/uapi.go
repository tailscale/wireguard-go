--- conflicted
+++ resolved
@@ -18,11 +18,7 @@
 	"sync/atomic"
 	"time"
 
-<<<<<<< HEAD
 	"github.com/tailscale/wireguard-go/ipc"
-=======
-	"golang.zx2c4.com/wireguard/ipc"
->>>>>>> 10533c3e
 )
 
 type IPCError struct {
@@ -334,7 +330,6 @@
 
 	case "endpoint":
 		device.log.Verbosef("%v - UAPI: Updating endpoint", peer.Peer)
-<<<<<<< HEAD
 		s := value
 		if device.prependKeyToEndpoint {
 			peer.handshake.mutex.Lock()
@@ -342,10 +337,7 @@
 			peer.handshake.mutex.Unlock()
 			s = string(key[:]) + s
 		}
-		endpoint, err := device.createEndpoint(s)
-=======
-		endpoint, err := device.net.bind.ParseEndpoint(value)
->>>>>>> 10533c3e
+		endpoint, err := device.net.bind.ParseEndpoint(s)
 		if err != nil {
 			return ipcErrorf(ipc.IpcErrorInvalid, "failed to set endpoint %v: %w", value, err)
 		}
