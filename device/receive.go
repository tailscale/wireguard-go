--- conflicted
+++ resolved
@@ -18,12 +18,6 @@
 	"golang.org/x/crypto/chacha20poly1305"
 	"golang.org/x/net/ipv4"
 	"golang.org/x/net/ipv6"
-<<<<<<< HEAD
-	"inet.af/netaddr"
-=======
-
-	"golang.zx2c4.com/wireguard/conn"
->>>>>>> 4192036a
 )
 
 type QueueHandshakeElement struct {
@@ -53,43 +47,6 @@
 	elem.endpoint = nil
 }
 
-<<<<<<< HEAD
-func (elem *QueueInboundElement) Drop() {
-	atomic.StoreInt32(&elem.dropped, AtomicTrue)
-}
-
-func (elem *QueueInboundElement) IsDropped() bool {
-	return atomic.LoadInt32(&elem.dropped) == AtomicTrue
-}
-
-func (device *Device) addToInboundAndDecryptionQueues(inboundQueue chan *QueueInboundElement, decryptionQueue chan *QueueInboundElement, elem *QueueInboundElement) bool {
-	select {
-	case inboundQueue <- elem:
-		select {
-		case decryptionQueue <- elem:
-			return true
-		default:
-			elem.Drop()
-			elem.Unlock()
-			return false
-		}
-	default:
-		device.PutInboundElement(elem)
-		return false
-	}
-}
-
-func (device *Device) addToHandshakeQueue(queue chan QueueHandshakeElement, elem QueueHandshakeElement) bool {
-	select {
-	case queue <- elem:
-		return true
-	default:
-		return false
-	}
-}
-
-=======
->>>>>>> 4192036a
 /* Called when a new authenticated message has been received
  *
  * NOTE: Not thread safe, but called by sequential receiver!
@@ -118,11 +75,7 @@
 		device.net.stopping.Done()
 	}()
 
-<<<<<<< HEAD
-	logDebug.Println("Routine: receive incoming IPv" + strconv.Itoa(IP) + " - started")
-=======
 	device.log.Verbosef("Routine: receive incoming IPv%d - started", IP)
->>>>>>> 4192036a
 
 	// receive datagrams until conn is closed
 
@@ -214,15 +167,9 @@
 			// add to decryption queues
 			peer.queue.RLock()
 			if peer.isRunning.Get() {
-<<<<<<< HEAD
-				if device.addToInboundAndDecryptionQueues(peer.queue.inbound, device.queue.decryption, elem) {
-					buffer = device.GetMessageBuffer()
-				}
-=======
 				peer.queue.inbound <- elem
 				device.queue.decryption.c <- elem
 				buffer = device.GetMessageBuffer()
->>>>>>> 4192036a
 			} else {
 				device.PutInboundElement(elem)
 			}
@@ -266,49 +213,6 @@
 		device.log.Verbosef("Routine: decryption worker - stopped")
 		device.state.stopping.Done()
 	}()
-<<<<<<< HEAD
-	logDebug.Println("Routine: decryption worker - started")
-
-	for {
-		select {
-		case <-device.signals.stop:
-			return
-
-		case elem, ok := <-device.queue.decryption:
-
-			if !ok {
-				return
-			}
-
-			// check if dropped
-
-			if elem.IsDropped() {
-				continue
-			}
-
-			// split message into fields
-
-			counter := elem.packet[MessageTransportOffsetCounter:MessageTransportOffsetContent]
-			content := elem.packet[MessageTransportOffsetContent:]
-
-			// decrypt and release to consumer
-
-			var err error
-			elem.counter = binary.LittleEndian.Uint64(counter)
-			// copy counter to nonce
-			binary.LittleEndian.PutUint64(nonce[0x4:0xc], elem.counter)
-			elem.packet, err = elem.keypair.receive.Open(
-				content[:0],
-				nonce[:],
-				content,
-				nil,
-			)
-			if err != nil {
-				elem.Drop()
-				device.PutMessageBuffer(elem.buffer)
-			}
-			elem.Unlock()
-=======
 	device.log.Verbosef("Routine: decryption worker - started")
 
 	for elem := range device.queue.decryption.c {
@@ -329,7 +233,6 @@
 		)
 		if err != nil {
 			elem.packet = nil
->>>>>>> 4192036a
 		}
 		elem.Unlock()
 	}
@@ -344,27 +247,7 @@
 	}()
 	device.log.Verbosef("Routine: handshake worker - started")
 
-<<<<<<< HEAD
-	logDebug.Println("Routine: handshake worker - started")
-
-	for {
-		if elem.buffer != nil {
-			device.PutMessageBuffer(elem.buffer)
-			elem.buffer = nil
-		}
-
-		select {
-		case elem, ok = <-device.queue.handshake:
-		case <-device.signals.stop:
-			return
-		}
-
-		if !ok {
-			return
-		}
-=======
 	for elem := range device.queue.handshake.c {
->>>>>>> 4192036a
 
 		// handle cookie fields and ratelimiting
 
@@ -526,56 +409,19 @@
 	}()
 	device.log.Verbosef("%v - Routine: sequential receiver - started", peer)
 
-<<<<<<< HEAD
-	logDebug.Println(peer, "- Routine: sequential receiver - started")
-
-	for {
-		if elem != nil {
-			if !elem.IsDropped() {
-				device.PutMessageBuffer(elem.buffer)
-			}
-			device.PutInboundElement(elem)
-			elem = nil
-		}
-
-		var elemOk bool
-		select {
-		case <-peer.routines.stop:
-			return
-		case elem, elemOk = <-peer.queue.inbound:
-			if !elemOk {
-				return
-			}
-		}
-
-		// wait for decryption
-
-=======
 	for elem := range peer.queue.inbound {
 		var err error
->>>>>>> 4192036a
 		elem.Lock()
 		if elem.packet == nil {
 			// decryption failed
 			goto skip
 		}
 
-<<<<<<< HEAD
-		// update endpoint
+		if !elem.keypair.replayFilter.ValidateCounter(elem.counter, RejectAfterMessages) {
+			goto skip
+		}
+
 		peer.SetEndpointFromPacket(elem.endpoint)
-
-		// check for replay
-=======
->>>>>>> 4192036a
-		if !elem.keypair.replayFilter.ValidateCounter(elem.counter, RejectAfterMessages) {
-			goto skip
-		}
-
-<<<<<<< HEAD
-		// check if using new keypair
-=======
-		peer.SetEndpointFromPacket(elem.endpoint)
->>>>>>> 4192036a
 		if peer.ReceivedWithKeypair(elem.keypair) {
 			peer.timersHandshakeComplete()
 			peer.SendStagedPackets()
@@ -605,19 +451,8 @@
 			elem.packet = elem.packet[:length]
 			src := elem.packet[IPv4offsetSrc : IPv4offsetSrc+net.IPv4len]
 			if device.allowedips.LookupIPv4(src) != peer {
-<<<<<<< HEAD
-				logInfo.Println(
-					"IPv4 packet with disallowed source address from",
-					peer,
-				)
-				ip := netaddr.IPv4(src[0], src[1], src[2], src[3])
-				key := (*NoisePublicKey)(&peer.handshake.remoteStatic)
-				device.log.Info.Printf("IPv4 packet with disallowed source address %s from %v", ip, key)
-				continue
-=======
 				device.log.Verbosef("IPv4 packet with disallowed source address from %v", peer)
 				goto skip
->>>>>>> 4192036a
 			}
 
 		case ipv6.Version:
@@ -633,19 +468,8 @@
 			elem.packet = elem.packet[:length]
 			src := elem.packet[IPv6offsetSrc : IPv6offsetSrc+net.IPv6len]
 			if device.allowedips.LookupIPv6(src) != peer {
-<<<<<<< HEAD
-				logInfo.Println(
-					"IPv6 packet with disallowed source address from",
-					peer,
-				)
-				ip := netaddr.IPv4(src[0], src[1], src[2], src[3])
-				key := (*NoisePublicKey)(&peer.handshake.remoteStatic)
-				device.log.Info.Printf("IPv4 packet with disallowed source address %s from %v", ip, key)
-				continue
-=======
 				device.log.Verbosef("IPv6 packet with disallowed source address from %v", peer)
 				goto skip
->>>>>>> 4192036a
 			}
 
 		default:
@@ -653,30 +477,18 @@
 			goto skip
 		}
 
-<<<<<<< HEAD
-		// write to tun device
-
-		offset := MessageTransportOffsetContent
-		_, err := device.tun.device.Write(elem.buffer[:offset+len(elem.packet)], offset)
-		if err != nil && !device.isClosed.Get() {
-			logError.Println("Failed to write packet to TUN device:", err)
-=======
 		_, err = device.tun.device.Write(elem.buffer[:MessageTransportOffsetContent+len(elem.packet)], MessageTransportOffsetContent)
 		if err != nil && !device.isClosed.Get() {
 			device.log.Errorf("Failed to write packet to TUN device: %v", err)
->>>>>>> 4192036a
 		}
 		if len(peer.queue.inbound) == 0 {
-			err := device.tun.device.Flush()
+			err = device.tun.device.Flush()
 			if err != nil {
 				peer.device.log.Errorf("Unable to flush packets: %v", err)
 			}
 		}
-<<<<<<< HEAD
-=======
 	skip:
 		device.PutMessageBuffer(elem.buffer)
 		device.PutInboundElement(elem)
->>>>>>> 4192036a
 	}
 }